package psm

import (
	"bytes"
	"context"
	"encoding/json"
	"fmt"
	"io"
	"log"
	"net/http"

	"github.com/hashicorp/terraform-plugin-sdk/v2/diag"
	"github.com/hashicorp/terraform-plugin-sdk/v2/helper/schema"
)

/*
func convertToStringSlice(input []interface{}) []string {
	result := make([]string, len(input))
	for i, v := range input {
		result[i] = v.(string)
	}
	return result
}
*/

func validateAction(val interface{}, key string) (warns []string, errs []error) {
	v := val.(string)
	switch v {
	case "permit", "deny":
		// valid
	default:
		errs = append(errs, fmt.Errorf("%q must be either 'allow' or 'deny', got: %s", key, v))
	}
	return
}

// Define the Terraform resource schema for security policy. The schema defines how the local state is stored
// and can be populated at runtime based on the response from the PSM server.
func resourceRules() *schema.Resource {
	return &schema.Resource{
		CreateContext: resourceRulesCreate,
		ReadContext:   resourceRulesRead,
		UpdateContext: resourceRulesUpdate,
		DeleteContext: resourceRulesDelete,
		Schema: map[string]*schema.Schema{
			"policy_name": {
				Type:     schema.TypeString,
				Required: true,
				ForceNew: true,
			},
			"tenant": {
				Type:     schema.TypeString,
				Optional: true,
				Default:  "default",
				ForceNew: true,
			},
			"policy_distribution_target": {
				Type:     schema.TypeString,
				Optional: true,
				Default:  "default",
				ForceNew: true,
			},
			"meta": {
				Type:     schema.TypeSet,
				Computed: true,
				Optional: true,
				MaxItems: 1,
				Elem: &schema.Resource{
					Schema: map[string]*schema.Schema{
						"name": {
							Type:     schema.TypeString,
							Computed: true,
						},
						"tenant": {
							Type:     schema.TypeString,
							Computed: true,
						},
						"namespace": {
							Type:     schema.TypeString,
							Computed: true,
						},
						"generation_id": {
							Type:     schema.TypeString,
							Computed: true,
						},
						"resource_version": {
							Type:     schema.TypeString,
							Computed: true,
						},
						"uuid": {
							Type:     schema.TypeString,
							Computed: true,
						},
						"labels": {
							Type:     schema.TypeString,
							Computed: true,
						},
						"self_link": {
							Type:     schema.TypeString,
							Computed: true,
						},
					},
				},
			},
			"spec": {
				Type:     schema.TypeSet,
				Computed: true,
				Optional: true,
				MaxItems: 1,
				Elem: &schema.Resource{
					Schema: map[string]*schema.Schema{
						"attach_tenant": {
							Type:     schema.TypeBool,
							Computed: true,
						},
						"rules": {
							Type:     schema.TypeList,
							Computed: true,
							Elem: &schema.Resource{
								Schema: map[string]*schema.Schema{
									// Define the schema for a single rule here
									"name": {
										Type:     schema.TypeString,
										Optional: true,
										ForceNew: false,
									},
									"labels": {
										Type:     schema.TypeMap,
										Optional: true,
										Elem:     &schema.Schema{Type: schema.TypeString},
									},
									"action": {
										Type:     schema.TypeString,
										Required: true,
										ForceNew: false,
									},
									"description": {
										Type:     schema.TypeString,
										Optional: true,
										ForceNew: false,
									},
									"apps": {
										Type:     schema.TypeList,
										Elem:     &schema.Schema{Type: schema.TypeString},
										Optional: true,
										ForceNew: false,
									},
									"disable": {
										Type:     schema.TypeBool,
										Optional: true,
										ForceNew: false,
										Default:  false,
									},
									"from_ip_collections": {
										Type:     schema.TypeList,
										Elem:     &schema.Schema{Type: schema.TypeString},
										Optional: true,
										ForceNew: false,
									},
									"to_ip_collections": {
										Type:     schema.TypeList,
										Elem:     &schema.Schema{Type: schema.TypeString},
										Optional: true,
										ForceNew: false,
									},
									"from_ip_addresses": {
										Type:     schema.TypeList,
										Elem:     &schema.Schema{Type: schema.TypeString},
										Optional: true,
										ForceNew: false,
									},
									"to_ip_addresses": {
										Type:     schema.TypeList,
										Elem:     &schema.Schema{Type: schema.TypeString},
										Optional: true,
										ForceNew: false,
									},
									"from_workloadgroups": {
										Type:     schema.TypeList,
										Elem:     &schema.Schema{Type: schema.TypeString},
										Optional: true,
										ForceNew: false,
									},
									"to_workloadgroups": {
										Type:     schema.TypeList,
										Elem:     &schema.Schema{Type: schema.TypeString},
										Optional: true,
										ForceNew: false,
									},
								},
							},
						},
						"priority": {
							Type:     schema.TypeInt,
							Optional: true,
							Default:  0,
							ForceNew: false,
						},
						"policy_distribution_targets": {
							Type:     schema.TypeList,
							Optional: true,
							Elem:     &schema.Schema{Type: schema.TypeString},
							ForceNew: true,
						},
					},
				},
			},
			"rule": {
				Type:     schema.TypeList,
				Optional: true,
				ForceNew: false,
				Elem: &schema.Resource{
					Schema: map[string]*schema.Schema{
						"rule_name": {
							Type:     schema.TypeString,
							Optional: true,
							ForceNew: false,
						},
						"description": {
							Type:     schema.TypeString,
							Optional: true,
							ForceNew: false,
						},
						"labels": {
							Type:     schema.TypeMap,
							Optional: true,
							Elem:     &schema.Schema{Type: schema.TypeString},
						},
						"from_ip_collections": {
							Type:     schema.TypeList,
							Elem:     &schema.Schema{Type: schema.TypeString},
							Optional: true,
						},
						"to_ip_collections": {
							Type:     schema.TypeList,
							Elem:     &schema.Schema{Type: schema.TypeString},
							Optional: true,
						},
						"from_ip_addresses": {
							Type:     schema.TypeList,
							Elem:     &schema.Schema{Type: schema.TypeString},
							Optional: true,
						},
						"to_ip_addresses": {
							Type:     schema.TypeList,
							Elem:     &schema.Schema{Type: schema.TypeString},
							Optional: true,
						},
						"from_workloadgroups": {
							Type:     schema.TypeList,
							Elem:     &schema.Schema{Type: schema.TypeString},
							Optional: true,
						},
						"to_workloadgroups": {
							Type:     schema.TypeList,
							Elem:     &schema.Schema{Type: schema.TypeString},
							Optional: true,
						},
						"apps": {
							Type:     schema.TypeList,
							Elem:     &schema.Schema{Type: schema.TypeString},
							Optional: true,
							ForceNew: false,
						},
						"action": {
<<<<<<< HEAD
							Type:         schema.TypeString,
							Required:     true,
							ForceNew:     false,
							ValidateFunc: validateAction,
=======
							Type:     schema.TypeString,
							Optional: true,
							//ForceNew:     true,
							//ValidateFunc: validateAction,
>>>>>>> 6dcacfde
						},
						"disable": {
							Type:     schema.TypeBool,
							Optional: true,
							ForceNew: false,
							Default:  false,
						},
					},
				},
			},
		},
	}
}

type NetworkSecurityPolicy struct {
	Kind       *string `json:"kind"`
	APIVersion *string `json:"api-version"`
	Meta       Meta    `json:"meta"`
	Spec       Spec    `json:"spec"`
	Status     Status  `json:"status"`
}

type Meta struct {
	Name            string                  `json:"name"`
	Tenant          string                  `json:"tenant"`
	Namespace       *string                 `json:"namespace"`
	GenerationID    *string                 `json:"generation-id"`
	ResourceVersion *string                 `json:"resource-version"`
	UUID            *string                 `json:"uuid"`
	Labels          *map[string]interface{} `json:"labels"`
	SelfLink        *string                 `json:"self-link"`
	DisplayName     map[string]interface{}  `json:"display-name"`
}

type Spec struct {
	AttachTenant              bool        `json:"attach-tenant"`
	Rules                     []Rule      `json:"rules"`
	Priority                  interface{} `json:"priority"`
	PolicyDistributionTargets []string    `json:"policy-distribution-targets"`
}

type Rule struct {
	Apps              []string          `json:"apps"`
	Action            string            `json:"action"`
	Description       string            `json:"description"`
	Name              string            `json:"name"`
	Labels            map[string]string `json:"labels,omitempty"`
	Disable           bool              `json:"disable"`
	FromIPAddresses   []string          `json:"from-ip-addresses"`
	ToIPAddresses     []string          `json:"to-ip-addresses"`
	FromIPCollections []string          `json:"from-ipcollections"`
	ToIPCollections   []string          `json:"to-ipcollections"`
	FromWorkloadGroup []string          `json:"from-workload-groups"`
	ToWorkloadGroup   []string          `json:"to-workload-groups"`
}

type Status struct {
	PropagationStatus PropagationStatus `json:"propagation-status"`
	RuleStatus        []RuleStatus      `json:"rule-status"`
}

type PropagationStatus struct {
	GenerationID string      `json:"generation-id"`
	Updated      int         `json:"updated"`
	Pending      int         `json:"pending"`
	MinVersion   string      `json:"min-version"`
	Status       string      `json:"status"`
	PdtStatus    []PdtStatus `json:"pdt-status"`
}

type PdtStatus struct {
	Name    string `json:"name"`
	Updated int    `json:"updated"`
	Pending int    `json:"pending"`
	Status  string `json:"status"`
}

type RuleStatus struct {
	RuleHash string `json:"rule-hash"`
}

func resourceRulesCreate(ctx context.Context, d *schema.ResourceData, m interface{}) diag.Diagnostics {
	// Create the initial empty policy here then start adding rules to it
	// This will be called when Update determines there is no Security Policy in place.
	// Uses a POST to create the Security Policy with a JSON Body and read the response.
	config := m.(*Config)
	client := config.Client()

	// Create the GO Struct that we will populate with data from the resource to send to the PSM server eventually as JSON. If there is something
	// not being sent to the  server correctly the ensure this structure is correct.
	policy := &NetworkSecurityPolicy{
		Kind:       nil,
		APIVersion: nil,
		Meta: Meta{
			Name:            d.Get("policy_name").(string),
			Tenant:          d.Get("tenant").(string),
			Namespace:       nil,
			GenerationID:    nil,
			ResourceVersion: nil,
			UUID:            nil,
			Labels:          nil,
			SelfLink:        nil,
			DisplayName:     nil,
		},
		Spec: Spec{
			AttachTenant:              true,
			PolicyDistributionTargets: []string{d.Get("policy_distribution_target").(string)},
			Rules:                     []Rule{},
		},
	}

	if v, ok := d.GetOk("rule"); ok {
		for _, v := range v.([]interface{}) {
			ruleMap, ok := v.(map[string]interface{})
			if !ok {
				return diag.Errorf("unexpected type for rule: %T", v)
			}
			rule := Rule{
				Apps:              convertToStringSlice(ruleMap["apps"].([]interface{})),
				Action:            ruleMap["action"].(string),
				Description:       ruleMap["description"].(string),
				Name:              ruleMap["rule_name"].(string),
				Disable:           ruleMap["disable"].(bool),
				FromIPAddresses:   convertToStringSlice(ruleMap["from_ip_addresses"].([]interface{})),
				ToIPAddresses:     convertToStringSlice(ruleMap["to_ip_addresses"].([]interface{})),
				FromIPCollections: convertToStringSlice(ruleMap["from_ip_collections"].([]interface{})),
				ToIPCollections:   convertToStringSlice(ruleMap["to_ip_collections"].([]interface{})),
				FromWorkloadGroup: convertToStringSlice(ruleMap["from_workloadgroups"].([]interface{})),
				ToWorkloadGroup:   convertToStringSlice(ruleMap["to_workloadgroups"].([]interface{})),
			}

			if v, ok := ruleMap["labels"].(map[string]interface{}); ok {
				labels := make(map[string]string)
				for k, v := range v {
					labels[k] = v.(string)
				}
				rule.Labels = labels
			}

			policy.Spec.Rules = append(policy.Spec.Rules, rule)
		}
	}

	// Convert the GO Struct into JSON
	jsonBytes, err := json.Marshal(policy)
	if err != nil {
		return diag.FromErr(err)
	}
	log.Printf("[DEBUG] Request JSON: %s\n", jsonBytes)

	req, err := http.NewRequestWithContext(ctx, "POST", config.Server+"/configs/security/v1/tenant/default/networksecuritypolicies", bytes.NewBuffer(jsonBytes))
	if err != nil {
		return diag.FromErr(err)
	}

	// Grab the cookie and send the request to the server and deal with errors
	req.AddCookie(&http.Cookie{Name: "sid", Value: config.SID})
	response, err := client.Do(req)
	if err != nil {
		return diag.FromErr(err)
	}
	defer response.Body.Close()

	if response.StatusCode != http.StatusOK {
		bodyBytes, _ := io.ReadAll(response.Body)
		errMsg := fmt.Sprintf("Failed to create network: HTTP %d %s: %s", response.StatusCode, response.Status, bodyBytes)
		return diag.Errorf("Security Policy creation failed: %s", errMsg)
	}

	//Read the response from the server and then use this to populate the local Terraform state
	responsePolicy := &NetworkSecurityPolicy{}
	if err := json.NewDecoder(response.Body).Decode(responsePolicy); err != nil {
		return diag.FromErr(err)
	}

	responseJSON, _ := json.MarshalIndent(responsePolicy, "", "  ")
	log.Printf("[DEBUG] Response JSON: %s\n", responseJSON)

	//set the local Terraform state based on the response. This needs to line up with the schema we have defined above
	//but doesn't need to exactly match the PSM schema necessarily
	d.SetId(*responsePolicy.Meta.UUID)
	d.Set("policy_name", responsePolicy.Meta.Name)
	d.Set("tenant", responsePolicy.Meta.Tenant)

	rules := make([]interface{}, len(responsePolicy.Spec.Rules))
	for i, rule := range responsePolicy.Spec.Rules {
		rules[i] = map[string]interface{}{
			"name":                rule.Name,
			"action":              rule.Action,
			"description":         rule.Description,
			"apps":                rule.Apps,
			"disable":             rule.Disable,
			"from_ip_collections": rule.FromIPCollections,
			"to_ip_collections":   rule.ToIPCollections,
			"from_ip_addresses":   rule.FromIPAddresses,
			"to_ip_addresses":     rule.ToIPAddresses,
			"from_workloadgroups": rule.FromWorkloadGroup,
			"to_workloadgroups":   rule.ToWorkloadGroup,
		}
	}

	if err := d.Set("spec", []interface{}{map[string]interface{}{
		"attach_tenant":               responsePolicy.Spec.AttachTenant,
		"rules":                       rules,
		"priority":                    responsePolicy.Spec.Priority,
		"policy_distribution_targets": responsePolicy.Spec.PolicyDistributionTargets,
	}}); err != nil {
		return diag.FromErr(err)
	}
	if err := d.Set("meta", []interface{}{map[string]interface{}{
		"name":             responsePolicy.Meta.Name,
		"tenant":           responsePolicy.Meta.Tenant,
		"namespace":        responsePolicy.Meta.Namespace,
		"generation_id":    responsePolicy.Meta.GenerationID,
		"resource_version": responsePolicy.Meta.ResourceVersion,
		"uuid":             responsePolicy.Meta.UUID,
		"labels":           responsePolicy.Meta.Labels,
		"self_link":        responsePolicy.Meta.SelfLink,
	}}); err != nil {
		return diag.FromErr(err)
	}
	return nil
}

func resourceRulesRead(ctx context.Context, d *schema.ResourceData, m interface{}) diag.Diagnostics {
	// Read the current configuration
	config := m.(*Config)
	client := config.Client()
	policyName := d.Get("policy_name").(string)

	req, err := http.NewRequestWithContext(ctx, "GET", config.Server+"/configs/security/v1/tenant/default/networksecuritypolicies/"+policyName, nil)
	if err != nil {
		return diag.FromErr(err)
	}

	// Grab the cookie and send the request to the server and deal with errors
	// A GET request is going to return the state of the security policy but not the rules
	req.AddCookie(&http.Cookie{Name: "sid", Value: config.SID})
	response, err := client.Do(req)
	if err != nil {
		return diag.FromErr(err)
	}
	defer response.Body.Close()

	if response.StatusCode != http.StatusOK {
		bodyBytes, _ := io.ReadAll(response.Body)
		errMsg := fmt.Sprintf("Failed to create network: HTTP %d %s: %s", response.StatusCode, response.Status, bodyBytes)
		return diag.Errorf("Security Policy creation failed: %s", errMsg)
	}

	//Read the response from the server and then use this to populate the local Terraform state
	responsePolicy := &NetworkSecurityPolicy{}
	if err := json.NewDecoder(response.Body).Decode(responsePolicy); err != nil {
		return diag.FromErr(err)
	}

	responseJSON, _ := json.MarshalIndent(responsePolicy, "", "  ")
	log.Printf("[DEBUG] Response JSON: %s\n", responseJSON)

	//set the local Terraform state based on the response. This needs to line up with the schema we have defined above
	//but doesn't need to exactly match the PSM schema necessarily
	d.SetId(*responsePolicy.Meta.UUID)
	d.Set("policy_name", responsePolicy.Meta.Name)
	d.Set("tenant", responsePolicy.Meta.Tenant)

	rules := make([]interface{}, len(responsePolicy.Spec.Rules))
	for i, rule := range responsePolicy.Spec.Rules {
		rules[i] = map[string]interface{}{
			"name":                rule.Name,
			"action":              rule.Action,
			"description":         rule.Description,
			"apps":                rule.Apps,
			"disable":             rule.Disable,
			"from_ip_collections": rule.FromIPCollections,
			"to_ip_collections":   rule.ToIPCollections,
			"from_ip_addresses":   rule.FromIPAddresses,
			"to_ip_addresses":     rule.ToIPAddresses,
			"from_workloadgroups": rule.FromWorkloadGroup,
			"to_workloadgroups":   rule.ToWorkloadGroup,
		}
	}

	if err := d.Set("spec", []interface{}{map[string]interface{}{
		"attach_tenant":               responsePolicy.Spec.AttachTenant,
		"rules":                       rules,
		"priority":                    responsePolicy.Spec.Priority,
		"policy_distribution_targets": responsePolicy.Spec.PolicyDistributionTargets,
	}}); err != nil {
		return diag.FromErr(err)
	}
	if err := d.Set("meta", []interface{}{map[string]interface{}{
		"name":             responsePolicy.Meta.Name,
		"tenant":           responsePolicy.Meta.Tenant,
		"namespace":        responsePolicy.Meta.Namespace,
		"generation_id":    responsePolicy.Meta.GenerationID,
		"resource_version": responsePolicy.Meta.ResourceVersion,
		"uuid":             responsePolicy.Meta.UUID,
		"labels":           responsePolicy.Meta.Labels,
		"self_link":        responsePolicy.Meta.SelfLink,
	}}); err != nil {
		return diag.FromErr(err)
	}
	return nil
}

func resourceRulesUpdate(ctx context.Context, d *schema.ResourceData, m interface{}) diag.Diagnostics {
	// Create the initial empty policy here then start adding rules to it
	// This will be called when Update determines there is no Security Policy in place.
	// Uses a POST to create the Security Policy with a JSON Body and read the response.
	config := m.(*Config)
	client := config.Client()
	policyName := d.Get("policy_name").(string)

	// Create the GO Struct that we will populate with data from the resource to send to the PSM server eventually as JSON. If there is something
	// not being sent to the  server correctly the ensure this structure is correct.
	policy := &NetworkSecurityPolicy{
		Kind:       nil,
		APIVersion: nil,
		Meta: Meta{
			Name:            d.Get("policy_name").(string),
			Tenant:          d.Get("tenant").(string),
			Namespace:       nil,
			GenerationID:    nil,
			ResourceVersion: nil,
			UUID:            nil,
			Labels:          nil,
			SelfLink:        nil,
			DisplayName:     nil,
		},
		Spec: Spec{
			AttachTenant:              true,
			PolicyDistributionTargets: []string{d.Get("policy_distribution_target").(string)},
			Rules:                     []Rule{},
		},
	}

	if v, ok := d.GetOk("rule"); ok {
		for _, v := range v.([]interface{}) {
			ruleMap, ok := v.(map[string]interface{})
			if !ok {
				return diag.Errorf("unexpected type for rule: %T", v)
			}
			rule := Rule{
				Apps:              convertToStringSlice(ruleMap["apps"].([]interface{})),
				Action:            ruleMap["action"].(string),
				Description:       ruleMap["description"].(string),
				Name:              ruleMap["rule_name"].(string),
				Disable:           ruleMap["disable"].(bool),
				FromIPAddresses:   convertToStringSlice(ruleMap["from_ip_addresses"].([]interface{})),
				ToIPAddresses:     convertToStringSlice(ruleMap["to_ip_addresses"].([]interface{})),
				FromIPCollections: convertToStringSlice(ruleMap["from_ip_collections"].([]interface{})),
				ToIPCollections:   convertToStringSlice(ruleMap["to_ip_collections"].([]interface{})),
				FromWorkloadGroup: convertToStringSlice(ruleMap["from_workloadgroups"].([]interface{})),
				ToWorkloadGroup:   convertToStringSlice(ruleMap["to_workloadgroups"].([]interface{})),
			}

			if v, ok := ruleMap["labels"].(map[string]interface{}); ok {
				labels := make(map[string]string)
				for k, v := range v {
					labels[k] = v.(string)
				}
				rule.Labels = labels
			}

			policy.Spec.Rules = append(policy.Spec.Rules, rule)
		}
	}

	// Convert the GO Struct into JSON
	jsonBytes, err := json.Marshal(policy)
	if err != nil {
		return diag.FromErr(err)
	}
	log.Printf("[DEBUG] Request JSON: %s\n", jsonBytes)

	req, err := http.NewRequestWithContext(ctx, "PUT", config.Server+"/configs/security/v1/tenant/default/networksecuritypolicies/"+policyName, bytes.NewBuffer(jsonBytes))
	if err != nil {
		return diag.FromErr(err)
	}

	// Grab the cookie and send the request to the server and deal with errors
	req.AddCookie(&http.Cookie{Name: "sid", Value: config.SID})
	response, err := client.Do(req)
	if err != nil {
		return diag.FromErr(err)
	}
	defer response.Body.Close()

	if response.StatusCode != http.StatusOK {
		bodyBytes, _ := io.ReadAll(response.Body)
		errMsg := fmt.Sprintf("Failed to create network: HTTP %d %s: %s", response.StatusCode, response.Status, bodyBytes)
		return diag.Errorf("Security Policy creation failed: %s", errMsg)
	}

	//Read the response from the server and then use this to populate the local Terraform state
	responsePolicy := &NetworkSecurityPolicy{}
	if err := json.NewDecoder(response.Body).Decode(responsePolicy); err != nil {
		return diag.FromErr(err)
	}

	responseJSON, _ := json.MarshalIndent(responsePolicy, "", "  ")
	log.Printf("[DEBUG] Response JSON: %s\n", responseJSON)

	//set the local Terraform state based on the response. This needs to line up with the schema we have defined above
	//but doesn't need to exactly match the PSM schema necessarily
	d.SetId(*responsePolicy.Meta.UUID)
	d.Set("policy_name", responsePolicy.Meta.Name)
	d.Set("tenant", responsePolicy.Meta.Tenant)

	rules := make([]interface{}, len(responsePolicy.Spec.Rules))
	for i, rule := range responsePolicy.Spec.Rules {
		rules[i] = map[string]interface{}{
			"name":                rule.Name,
			"action":              rule.Action,
			"description":         rule.Description,
			"apps":                rule.Apps,
			"disable":             rule.Disable,
			"from_ip_collections": rule.FromIPCollections,
			"to_ip_collections":   rule.ToIPCollections,
			"from_ip_addresses":   rule.FromIPAddresses,
			"to_ip_addresses":     rule.ToIPAddresses,
			"from_workloadgroups": rule.FromWorkloadGroup,
			"to_workloadgroups":   rule.ToWorkloadGroup,
		}
	}

	if err := d.Set("spec", []interface{}{map[string]interface{}{
		"attach_tenant":               responsePolicy.Spec.AttachTenant,
		"rules":                       rules,
		"priority":                    responsePolicy.Spec.Priority,
		"policy_distribution_targets": responsePolicy.Spec.PolicyDistributionTargets,
	}}); err != nil {
		return diag.FromErr(err)
	}
	if err := d.Set("meta", []interface{}{map[string]interface{}{
		"name":             responsePolicy.Meta.Name,
		"tenant":           responsePolicy.Meta.Tenant,
		"namespace":        responsePolicy.Meta.Namespace,
		"generation_id":    responsePolicy.Meta.GenerationID,
		"resource_version": responsePolicy.Meta.ResourceVersion,
		"uuid":             responsePolicy.Meta.UUID,
		"labels":           responsePolicy.Meta.Labels,
		"self_link":        responsePolicy.Meta.SelfLink,
	}}); err != nil {
		return diag.FromErr(err)
	}
	return nil
}

func resourceRulesDelete(ctx context.Context, d *schema.ResourceData, m interface{}) diag.Diagnostics {
	// Read the current configuration
	config := m.(*Config)
	client := config.Client()
	policyName := d.Get("policy_name").(string)

	req, err := http.NewRequestWithContext(ctx, "DELETE", config.Server+"/configs/security/v1/tenant/default/networksecuritypolicies/"+policyName, nil)
	if err != nil {
		return diag.FromErr(err)
	}

	// Grab the cookie and send the request to the server and deal with errors
	// A GET request is going to return the state of the security policy but not the rules
	req.AddCookie(&http.Cookie{Name: "sid", Value: config.SID})
	response, err := client.Do(req)
	if err != nil {
		return diag.FromErr(err)
	}
	defer response.Body.Close()

	if response.StatusCode != http.StatusOK {
		bodyBytes, _ := io.ReadAll(response.Body)
		errMsg := fmt.Sprintf("Failed to create network: HTTP %d %s: %s", response.StatusCode, response.Status, bodyBytes)
		return diag.Errorf("Security Policy creation failed: %s", errMsg)
	}

	//Read the response from the server and then use this to populate the local Terraform state
	responsePolicy := &NetworkSecurityPolicy{}
	if err := json.NewDecoder(response.Body).Decode(responsePolicy); err != nil {
		return diag.FromErr(err)
	}

	responseJSON, _ := json.MarshalIndent(responsePolicy, "", "  ")
	log.Printf("[DEBUG] Response JSON: %s\n", responseJSON)

	//set the local Terraform state based on the response. This needs to line up with the schema we have defined above
	//but doesn't need to exactly match the PSM schema necessarily

	return nil
}

func convertToBool(input interface{}) bool {
	return input.(bool)
}

func convertToStringSlice(input interface{}) []string {
	var result []string
	inputSlice, ok := input.([]interface{})
	if !ok {
		// handle the error accordingly
		return result
	}
	for _, v := range inputSlice {
		str, ok := v.(string)
		if !ok {
			// handle the error accordingly
			continue
		}
		result = append(result, str)
	}
	return result
}<|MERGE_RESOLUTION|>--- conflicted
+++ resolved
@@ -262,18 +262,11 @@
 							Optional: true,
 							ForceNew: false,
 						},
-						"action": {
-<<<<<<< HEAD
+            "action": {
 							Type:         schema.TypeString,
 							Required:     true,
 							ForceNew:     false,
 							ValidateFunc: validateAction,
-=======
-							Type:     schema.TypeString,
-							Optional: true,
-							//ForceNew:     true,
-							//ValidateFunc: validateAction,
->>>>>>> 6dcacfde
 						},
 						"disable": {
 							Type:     schema.TypeBool,
